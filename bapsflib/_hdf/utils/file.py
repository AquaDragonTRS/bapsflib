--- conflicted
+++ resolved
@@ -169,11 +169,7 @@
             numbers contained in each control device dataset.
             :code:`False` will return the union instead of the
             intersection, minus :math:`shotnum \\le 0`. (see
-<<<<<<< HEAD
-            :class:`~.hdfreadcontrol.HDFReadControl`
-=======
             :class:`~.hdfreadcontrols.HDFReadControls`
->>>>>>> ffdc7a27
             for details)
 
         :param bool silent:
